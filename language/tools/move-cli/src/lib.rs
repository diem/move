--- conflicted
+++ resolved
@@ -46,21 +46,12 @@
     pub package_path: PathBuf,
 
     /// Print additional diagnostics if available.
-<<<<<<< HEAD
-    #[structopt(short = "v", global = true)]
+    #[clap(short = 'v', global = true)]
     pub verbose: bool,
 
     /// Package build options
-    #[structopt(flatten)]
+    #[clap(flatten)]
     pub build_config: BuildConfig,
-=======
-    #[clap(short = 'v', global = true)]
-    verbose: bool,
-
-    /// Package build options
-    #[clap(flatten)]
-    build_config: BuildConfig,
->>>>>>> daeaee73
 }
 
 /// MoveCLI is the CLI that will be executed by the `move-cli` command
@@ -79,21 +70,13 @@
 pub enum Command {
     /// Execute a package command. Executed in the current directory or the closest containing Move
     /// package.
-<<<<<<< HEAD
-    #[structopt(name = "package", display_order = 1)]
-=======
-    #[clap(name = "package")]
->>>>>>> daeaee73
+    #[clap(name = "package", display_order = 1)]
     Package {
         #[clap(subcommand)]
         cmd: package::cli::PackageCommand,
     },
     /// Execute a sandbox command.
-<<<<<<< HEAD
-    #[structopt(name = "sandbox", display_order = 2)]
-=======
-    #[clap(name = "sandbox")]
->>>>>>> daeaee73
+    #[clap(name = "sandbox", display_order = 2)]
     Sandbox {
         /// Directory storing Move resources, events, and module bytecodes produced by module publishing
         /// and script execution.
@@ -103,11 +86,7 @@
         cmd: sandbox::cli::SandboxCommand,
     },
     /// (Experimental) Run static analyses on Move source or bytecode.
-<<<<<<< HEAD
-    #[structopt(name = "experimental", display_order = 3)]
-=======
-    #[clap(name = "experimental")]
->>>>>>> daeaee73
+    #[clap(name = "experimental", display_order = 3)]
     Experimental {
         /// Directory storing Move resources, events, and module bytecodes produced by module publishing
         /// and script execution.
