// Copyright (c) The Diem Core Contributors
// SPDX-License-Identifier: Apache-2.0

#![forbid(unsafe_code)]

use anyhow::{anyhow, bail, Result};
use clap::*;
use move_command_line_common::files::{MOVE_EXTENSION, MOVE_IR_EXTENSION};
use move_compiler::shared::NumericalAddress;
use move_core_types::{
    account_address::AccountAddress,
    identifier::Identifier,
    language_storage::{ModuleId, TypeTag},
    parser,
    transaction_argument::TransactionArgument,
};
use std::{fmt::Debug, path::Path, str::FromStr};
use tempfile::NamedTempFile;

#[derive(Debug)]
pub enum RawAddress {
    Named(Identifier),
    Anonymous(AccountAddress),
}

fn parse_address_literal(s: &str) -> Result<AccountAddress> {
<<<<<<< HEAD
    let addr = NumericalAddress::parse_str(s)
        .map_err(|e| anyhow!("Failed to parse address. Got error: {}", e))?;
    Ok(addr.into_inner())
=======
    let (array, _) = move_compiler::shared::parse_address(s).ok_or_else(|| {
        anyhow!(
            "Failed to parse address {} to AccountAddress with Length {}",
            s,
            AccountAddress::LENGTH
        )
    })?;

    Ok(AccountAddress::new(array))
>>>>>>> daeaee73
}

impl RawAddress {
    pub fn parse(s: &str) -> Result<Self> {
        if let Ok(addr) = parse_address_literal(s) {
            return Ok(Self::Anonymous(addr));
        }
        let name =
            Identifier::new(s).map_err(|_| anyhow!("Failed to parse \"{}\" as address.", s))?;
        Ok(Self::Named(name))
    }
}

#[derive(Debug)]
pub struct TaskInput<Command> {
    pub command: Command,
    pub name: String,
    pub number: usize,
    pub start_line: usize,
    pub command_lines_stop: usize,
    pub stop_line: usize,
    pub data: Option<NamedTempFile>,
}

pub fn taskify<Command: Debug + Parser>(filename: &Path) -> Result<Vec<TaskInput<Command>>> {
    use regex::Regex;
    use std::{
        fs::File,
        io::{self, BufRead, Write},
    };
    #[allow(non_snake_case)]
    let WHITESPACE = Regex::new(r"^\s*$").unwrap();
    #[allow(non_snake_case)]
    let COMMAND_TEXT = Regex::new(r"^\s*//#\s*(.*)\s*$").unwrap();

    let file = File::open(filename).unwrap();
    let lines: Vec<String> = io::BufReader::new(file)
        .lines()
        .map(|ln| ln.expect("Could not parse line"))
        .collect();

    let lines_iter = lines.into_iter().enumerate().map(|(idx, l)| (idx + 1, l));
    let skipped_whitespace =
        lines_iter.skip_while(|(_line_number, line)| WHITESPACE.is_match(line));
    let mut bucketed_lines = vec![];
    let mut cur_commands = vec![];
    let mut cur_text = vec![];
    let mut in_command = true;
    for (line_number, line) in skipped_whitespace {
        if let Some(captures) = COMMAND_TEXT.captures(&line) {
            if !in_command {
                bucketed_lines.push((cur_commands, cur_text));
                cur_commands = vec![];
                cur_text = vec![];
                in_command = true;
            }
            let command_text = match captures.len() {
                1 => continue,
                2 => captures.get(1).unwrap().as_str().to_string(),
                n => panic!("COMMAND_TEXT captured {}. expected 1 or 2", n),
            };
            if command_text.is_empty() {
                continue;
            }
            cur_commands.push((line_number, command_text))
        } else if WHITESPACE.is_match(&line) {
            in_command = false;
            continue;
        } else {
            in_command = false;
            cur_text.push((line_number, line))
        }
    }
    bucketed_lines.push((cur_commands, cur_text));

    if bucketed_lines.is_empty() {
        return Ok(vec![]);
    }

    let mut tasks = vec![];
    for (number, (commands, text)) in bucketed_lines.into_iter().enumerate() {
        if commands.is_empty() {
            assert!(number == 0);
            bail!("No initial command")
        }

        let start_line = commands.first().unwrap().0;
        let command_lines_stop = commands.last().unwrap().0;
        let mut command_text = "task ".to_string();
        for (line_number, text) in commands {
            assert!(!text.is_empty(), "{}: {}", line_number, text);
            command_text = format!("{} {}", command_text, text);
        }
        let command_split = command_text.split_ascii_whitespace().collect::<Vec<_>>();
        let name_opt = command_split.get(1).map(|s| (*s).to_owned());
        let command = match Command::try_parse_from(command_split) {
            Ok(command) => command,
            Err(e) => {
                let mut spit_iter = command_text.split_ascii_whitespace();
                // skip 'task'
                spit_iter.next();
                let help_command = match spit_iter.next() {
                    None => vec!["task", "--help"],
                    Some(c) => vec!["task", c, "--help"],
                };
                let help = match Command::try_parse_from(help_command) {
                    Ok(_) => panic!(),
                    Err(e) => e,
                };
                bail!(
                    "Invalid command. Got error {}\nLines {} - {}.\n{}",
                    e,
                    start_line,
                    command_lines_stop,
                    help
                )
            }
        };
        let name = name_opt.unwrap();

        let stop_line = if text.is_empty() {
            command_lines_stop
        } else {
            text[text.len() - 1].0
        };

        // Keep fucking this up somehow
        // let last_non_whitespace = text
        //     .iter()
        //     .rposition(|(_, l)| !WHITESPACE.is_match(l))
        //     .unwrap_or(0);
        // let initial_text = text
        //     .into_iter()
        //     .take_while(|(i, _)| *i < last_non_whitespace)
        //     .map(|(_, l)| l);
        let file_text_vec = (0..command_lines_stop)
            .map(|_| String::new())
            .chain(text.into_iter().map(|(_ln, l)| l))
            .collect::<Vec<String>>();
        let data = if file_text_vec.iter().all(|s| WHITESPACE.is_match(s)) {
            None
        } else {
            let data = NamedTempFile::new()?;
            data.reopen()?
                .write_all(file_text_vec.join("\n").as_bytes())?;
            Some(data)
        };

        tasks.push(TaskInput {
            command,
            name,
            number,
            start_line,
            command_lines_stop,
            stop_line,
            data,
        })
    }
    Ok(tasks)
}

impl<T> TaskInput<T> {
    pub fn map<U>(self, f: impl FnOnce(T) -> U) -> TaskInput<U> {
        let Self {
            command,
            name,
            number,
            start_line,
            command_lines_stop,
            stop_line,
            data,
        } = self;
        TaskInput {
            command: f(command),
            name,
            number,
            start_line,
            command_lines_stop,
            stop_line,
            data,
        }
    }
}

#[derive(Debug, Clone, Copy, PartialEq, Eq)]
pub enum SyntaxChoice {
    Source,
    IR,
}

/// When printing bytecode, the input program must either be a script or a module.
#[derive(Debug)]
pub enum PrintBytecodeInputChoice {
    Script,
    Module,
}

/// Translates the given Move IR module or script into bytecode, then prints a textual
/// representation of that bytecode.
#[derive(Debug, Parser)]
pub struct PrintBytecodeCommand {
    /// The kind of input: either a script, or a module.
    #[clap(long = "input", ignore_case = true, default_value = "script")]
    pub input: PrintBytecodeInputChoice,
}

#[derive(Debug, Parser)]
pub struct InitCommand {
    #[clap(
        long = "addresses",
        parse(try_from_str = move_compiler::shared::parse_named_address),
        takes_value(true),
        multiple_values(true),
        multiple_occurrences(true)
    )]
    pub named_addresses: Vec<(String, NumericalAddress)>,
}

#[derive(Debug, Parser)]
pub struct PublishCommand {
    #[clap(long = "gas-budget")]
    pub gas_budget: Option<u64>,
    #[clap(long = "syntax")]
    pub syntax: Option<SyntaxChoice>,
}

/// TODO: this is a hack to support named addresses in transaction argument positions.
/// Should reimplement in a better way in the future.
#[derive(Debug)]
pub enum Argument {
    NamedAddress(Identifier),
    TransactionArgument(TransactionArgument),
}

#[derive(Debug, Parser)]
pub struct RunCommand {
    #[clap(
        long = "signers",
        parse(try_from_str = RawAddress::parse),
        takes_value(true),
        multiple_values(true),
        multiple_occurrences(true)
    )]
    pub signers: Vec<RawAddress>,
    #[clap(
        long = "args",
        parse(try_from_str = parse_argument),
        takes_value(true),
        multiple_values(true),
        multiple_occurrences(true)
    )]
    pub args: Vec<Argument>,
    #[clap(
        long = "type-args",
        parse(try_from_str = parser::parse_type_tag),
        takes_value(true),
        multiple_values(true),
        multiple_occurrences(true)
    )]
    pub type_args: Vec<TypeTag>,
    #[clap(long = "gas-budget")]
    pub gas_budget: Option<u64>,
    #[clap(long = "syntax")]
    pub syntax: Option<SyntaxChoice>,
    #[clap(name = "NAME", parse(try_from_str = parse_qualified_module_access))]
    pub name: Option<(ModuleId, Identifier)>,
}

#[derive(Debug, Parser)]
pub struct ViewCommand {
    #[clap(long = "address", parse(try_from_str = RawAddress::parse))]
    pub address: RawAddress,
    #[clap(long = "resource", parse(try_from_str = parse_qualified_module_access_with_type_args))]
    pub resource: (ModuleId, Identifier, Vec<TypeTag>),
}

#[derive(Debug)]
pub enum TaskCommand<
    ExtraInitArgs: Parser,
    ExtraPublishArgs: Parser,
    ExtraRunArgs: Parser,
    SubCommands: Parser,
> {
    Init(InitCommand, ExtraInitArgs),
    PrintBytecode(PrintBytecodeCommand),
    Publish(PublishCommand, ExtraPublishArgs),
    Run(RunCommand, ExtraRunArgs),
    View(ViewCommand),
    Subcommand(SubCommands),
}

impl<
        ExtraInitArgs: Parser,
        ExtraPublishArgs: Parser,
        ExtraRunArgs: Parser,
        SubCommands: Parser,
    > FromArgMatches for TaskCommand<ExtraInitArgs, ExtraPublishArgs, ExtraRunArgs, SubCommands>
{
    fn from_arg_matches(matches: &ArgMatches) -> Result<Self, Error> {
        Ok(match matches.subcommand() {
            Some(("init", matches)) => TaskCommand::Init(
                FromArgMatches::from_arg_matches(matches)?,
                FromArgMatches::from_arg_matches(matches)?,
            ),
            Some(("print-bytecode", matches)) => {
                TaskCommand::PrintBytecode(FromArgMatches::from_arg_matches(matches)?)
            }
            Some(("publish", matches)) => TaskCommand::Publish(
                FromArgMatches::from_arg_matches(matches)?,
                FromArgMatches::from_arg_matches(matches)?,
            ),
            Some(("run", matches)) => TaskCommand::Run(
                FromArgMatches::from_arg_matches(matches)?,
                FromArgMatches::from_arg_matches(matches)?,
            ),
            Some(("view", matches)) => {
                TaskCommand::View(FromArgMatches::from_arg_matches(matches)?)
            }
            _ => TaskCommand::Subcommand(SubCommands::from_arg_matches(matches)?),
        })
    }

    fn update_from_arg_matches(&mut self, matches: &ArgMatches) -> Result<(), Error> {
        *self = Self::from_arg_matches(matches)?;
        Ok(())
    }
}

impl<
        ExtraInitArgs: Parser,
        ExtraPublishArgs: Parser,
        ExtraRunArgs: Parser,
        SubCommands: Parser,
    > CommandFactory for TaskCommand<ExtraInitArgs, ExtraPublishArgs, ExtraRunArgs, SubCommands>
{
    fn into_app<'help>() -> Command<'help> {
        clap::Command::new("Task Command")
            .subcommand(InitCommand::command().name("init"))
            .subcommand(PrintBytecodeCommand::command().name("print-bytecode"))
            .subcommand(PublishCommand::command().name("publish"))
            .subcommand(RunCommand::command().name("run"))
            .subcommand(ViewCommand::command().name("view"))
    }

    fn into_app_for_update<'help>() -> Command<'help> {
        todo!()
    }
}
// Note: this needs to be manually implemented because clap cannot handle generic tuples
// with more than 1 element currently.
//
// The code is a simplified version of what `#[derive(Parser)` would generate had it worked.
// (`cargo expand` is useful in printing out the derived code.)
//
impl<
        ExtraInitArgs: Parser,
        ExtraPublishArgs: Parser,
        ExtraRunArgs: Parser,
        SubCommands: Parser,
    > Parser for TaskCommand<ExtraInitArgs, ExtraPublishArgs, ExtraRunArgs, SubCommands>
{
}

#[derive(Debug, Parser)]
pub struct EmptyCommand {}

fn parse_qualified_module_access(s: &str) -> Result<(ModuleId, Identifier)> {
    match move_core_types::parser::parse_type_tag(s)? {
        TypeTag::Struct(s) => {
            let id = ModuleId::new(s.address, s.module);
            if !s.type_params.is_empty() {
                bail!("Invalid module access. Did not expect type arguments")
            }
            Ok((id, s.name))
        }
        _ => bail!("Invalid module access"),
    }
}

fn parse_qualified_module_access_with_type_args(
    s: &str,
) -> Result<(ModuleId, Identifier, Vec<TypeTag>)> {
    match move_core_types::parser::parse_type_tag(s)? {
        TypeTag::Struct(s) => {
            let id = ModuleId::new(s.address, s.module);
            Ok((id, s.name, s.type_params))
        }
        _ => bail!("Invalid module access"),
    }
}

impl FromStr for SyntaxChoice {
    type Err = anyhow::Error;

    fn from_str(s: &str) -> Result<Self, Self::Err> {
        match s {
            MOVE_EXTENSION => Ok(SyntaxChoice::Source),
            MOVE_IR_EXTENSION => Ok(SyntaxChoice::IR),
            _ => Err(anyhow!(
                "Invalid syntax choice. Expected '{}' or '{}'",
                MOVE_EXTENSION,
                MOVE_IR_EXTENSION
            )),
        }
    }
}

impl FromStr for PrintBytecodeInputChoice {
    type Err = anyhow::Error;

    fn from_str(s: &str) -> Result<Self, Self::Err> {
        match s {
            "script" => Ok(PrintBytecodeInputChoice::Script),
            "module" => Ok(PrintBytecodeInputChoice::Module),
            _ => Err(anyhow!(
                "Invalid input choice. Expected 'script' or 'module'"
            )),
        }
    }
}

fn parse_argument(s: &str) -> Result<Argument> {
    Ok(match s.strip_prefix('@') {
        Some(stripped) => Argument::NamedAddress(Identifier::new(stripped)?),
        None => Argument::TransactionArgument(parser::parse_transaction_argument(s)?),
    })
}<|MERGE_RESOLUTION|>--- conflicted
+++ resolved
@@ -24,11 +24,6 @@
 }
 
 fn parse_address_literal(s: &str) -> Result<AccountAddress> {
-<<<<<<< HEAD
-    let addr = NumericalAddress::parse_str(s)
-        .map_err(|e| anyhow!("Failed to parse address. Got error: {}", e))?;
-    Ok(addr.into_inner())
-=======
     let (array, _) = move_compiler::shared::parse_address(s).ok_or_else(|| {
         anyhow!(
             "Failed to parse address {} to AccountAddress with Length {}",
@@ -38,7 +33,6 @@
     })?;
 
     Ok(AccountAddress::new(array))
->>>>>>> daeaee73
 }
 
 impl RawAddress {
