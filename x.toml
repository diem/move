--- conflicted
+++ resolved
@@ -41,22 +41,13 @@
     "clippy::needless-collect",
     "clippy::enum-variant-names",
     "clippy::self-named-constructors",
-<<<<<<< HEAD
     "clippy::to-string-in-format-args",
-    "clippy::needless_borrow",
     "clippy::redundant-closure",
     "dead_code",
-=======
     "clippy::to_string_in_display",
     "clippy::needless_borrow",
-    "clippy::redundant-closure",
-    "clippy::to-string-in-format-args",
-    "clippy::needless_borrow",
-    "clippy::redundant-closure",
->>>>>>> a74297f4
     "clippy::map_flatten",
     "clippy::unwrap_or_else_default",
-    "clippy::redundant_closure",
     "clippy::unnecessary_lazy_evaluations",
     "clippy::format_in_format_args",
     "clippy::unnecessary_to_owned",
@@ -64,12 +55,8 @@
     "clippy::needless_late_init",
     "clippy::derivable_impls",
     "clippy::redundant_clone",
-<<<<<<< HEAD
     "unused-must-use",
-=======
-    "unused_must_use",
     "clippy::drop_copy",
->>>>>>> a74297f4
 ]
 warn = [
     "clippy::wildcard_dependencies",
